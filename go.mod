--- conflicted
+++ resolved
@@ -2,11 +2,7 @@
 
 go 1.24
 
-<<<<<<< HEAD
 toolchain go1.24.5
-=======
-toolchain go1.24.4
->>>>>>> d4e0d674
 
 require (
 	github.com/RedHatInsights/sources-api-go v0.0.0-20250630145740-024c9ae22bd4
